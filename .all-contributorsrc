{
<<<<<<< HEAD
  "files": [
    "README.md"
  ],
  "imageSize": 100,
  "commit": false,
  "commitType": "docs",
  "commitConvention": "angular",
  "contributors": [
    {
      "login": "Pkmmte",
      "name": "Pkmmte Xeleon",
      "avatar_url": "https://avatars.githubusercontent.com/u/3953360?v=4",
      "profile": "http://pkmmte.com",
      "contributions": [
        "code",
        "maintenance"
      ]
    }
  ],
  "contributorsPerLine": 7,
  "skipCi": true,
  "repoType": "github",
  "repoHost": "https://github.com",
  "projectName": "robo.js",
  "projectOwner": "Wave-Play"
=======
	"files": [
		"CONTRIBUTORS.md",
		"README.md"
	],
	"imageSize": 100,
	"commit": false,
	"commitType": "docs",
	"commitConvention": "angular",
	"contributors": [
		{
			"login": "Pkmmte",
			"name": "Pkmmte Xeleon",
			"avatar_url": "https://avatars.githubusercontent.com/u/3953360?v=4",
			"profile": "http://pkmmte.com",
			"contributions": [
				"code"
			]
		}
	],
	"contributorsPerLine": 7,
	"linkToUsage": false,
	"skipCi": true,
	"repoType": "github",
	"repoHost": "https://github.com",
	"projectName": "robo.js",
	"projectOwner": "Wave-Play",
	"types": {
		"staff": {
			"symbol": "✨",
			"description": "WavePlay Staff",
			"link": "[<%= symbol %>](<%= url %> \"<%= description %>\"),"
		}
	}
>>>>>>> 1b935722
}<|MERGE_RESOLUTION|>--- conflicted
+++ resolved
@@ -1,31 +1,4 @@
 {
-<<<<<<< HEAD
-  "files": [
-    "README.md"
-  ],
-  "imageSize": 100,
-  "commit": false,
-  "commitType": "docs",
-  "commitConvention": "angular",
-  "contributors": [
-    {
-      "login": "Pkmmte",
-      "name": "Pkmmte Xeleon",
-      "avatar_url": "https://avatars.githubusercontent.com/u/3953360?v=4",
-      "profile": "http://pkmmte.com",
-      "contributions": [
-        "code",
-        "maintenance"
-      ]
-    }
-  ],
-  "contributorsPerLine": 7,
-  "skipCi": true,
-  "repoType": "github",
-  "repoHost": "https://github.com",
-  "projectName": "robo.js",
-  "projectOwner": "Wave-Play"
-=======
 	"files": [
 		"CONTRIBUTORS.md",
 		"README.md"
@@ -41,7 +14,9 @@
 			"avatar_url": "https://avatars.githubusercontent.com/u/3953360?v=4",
 			"profile": "http://pkmmte.com",
 			"contributions": [
-				"code"
+				"code",
+        "maintenance",
+        "staff"
 			]
 		}
 	],
@@ -59,5 +34,4 @@
 			"link": "[<%= symbol %>](<%= url %> \"<%= description %>\"),"
 		}
 	}
->>>>>>> 1b935722
 }